#!/bin/bash

# Run fink-broker e2e tests

# @author  Fabrice Jammes

set -euxo pipefail

DIR=$(cd "$(dirname "$0")"; pwd -P)

usage () {
  echo "Usage: $0 [-c] [-h] [-m] [-s]"
  echo "  -s: Use the science algorithms during the tests"
  echo "  -c: Cleanup the cluster after the tests"
  echo "  -i: Specify input survey. Default: ztf"
  echo "  -m: Install monitoring stack"
  echo "  -h: Display this help"
  echo ""
  echo " Run fink-broker e2e tests, using source code from the parent directory."
  exit 1
}

SUFFIX="noscience"

ciux_version=v0.0.5-rc0
export CIUXCONFIG=$HOME/.ciux/ciux.sh

src_dir=$DIR/..
cleanup=false
build=false
e2e=false
monitoring=false
push=false
storage="hdfs"
CIUX_IMAGE_URL="undefined"
input_survey="ztf"

token="${TOKEN:-}"

<<<<<<< HEAD
# Get options for suffix
while getopts hcmsiS: opt; do
=======
# Get options
while getopts hcmsS: opt; do
>>>>>>> e27cd116
  case ${opt} in

    c )
      cleanup=true
      ;;
    h )
      usage
      exit 0
      ;;
    m )
      monitoring=true
      ;;
    s )
      SUFFIX=""
      ;;
    i )
      input_survey="$OPTARG"
      ;;
    S) storage="$OPTARG" ;;
    \? )
      usage
      exit 1
      ;;
  esac
done

export SUFFIX

function dispatch()
{
    if [ "$SUFFIX" = "" ]; then
      echo "Running e2e tests with science algorithms"
      event_type="e2e-science"
    else
      echo "Running e2e tests without science algorithms"
      event_type="e2e-noscience"
    fi

    url="https://api.github.com/repos/astrolabsoftware/fink-broker/dispatches"

    payload="{\"build\": $build,\"e2e\": $e2e,\"push\": $push, \"cluster\": \"$cluster\", \"image\": \"$CIUX_IMAGE_URL\"}"
    echo "Payload: $payload"

    if [ -z "$token" ]; then
      echo "No token provided, skipping GitHub dispatch"
    else
      echo "Dispatching event to GitHub"
      curl -L \
      -X POST \
      -H "Accept: application/vnd.github+json" \
      -H "Authorization: Bearer $token" \
      -H "X-GitHub-Api-Version: 2022-11-28" \
      $url \
      -d "{\"event_type\":\"$event_type\",\"client_payload\":$payload}" || echo "ERROR Failed to dispatch event" >&2
    fi

    if [ $cleanup = true -a $e2e = true ]; then
      echo "Delete the cluster $cluster"
      ktbx delete --name "$cluster"
    else
      echo "Cluster $cluster kept for debugging"
    fi
}

trap dispatch EXIT

go install github.com/k8s-school/ciux@"$ciux_version"

echo "Ignite the project using ciux"
mkdir -p ~/.ciux

# Build step
$src_dir/build.sh -s "$SUFFIX" -i $input_survey
build=true

# e2e tests step


cluster=$(ciux get clustername "$src_dir")
echo "Delete the cluster $cluster if it already exists"
ktbx delete --name "$cluster" || true

echo "Create a Kubernetes cluster (Kind), Install OLM and ArgoCD operators."
monitoring_opt=""
if [ $monitoring = true ]
then
  monitoring_opt="-m"
fi
$DIR/prereq-install.sh $monitoring_opt

$(ciux get image --check $src_dir --suffix "$SUFFIX" --env)
if [ $CIUX_BUILD = true ]; then
  kind load docker-image $CIUX_IMAGE_URL --name "$cluster"
fi

echo "Run ArgoCD to install the whole fink e2e tests stack"
$DIR/argocd.sh -s "$SUFFIX" -S "$storage" $monitoring_opt

echo "Check the results of the tests."
$DIR/check-results.sh
e2e=true

echo "Push the image to Container Registry"
$src_dir/push-image.sh
push=true
<|MERGE_RESOLUTION|>--- conflicted
+++ resolved
@@ -37,13 +37,8 @@
 
 token="${TOKEN:-}"
 
-<<<<<<< HEAD
 # Get options for suffix
 while getopts hcmsiS: opt; do
-=======
-# Get options
-while getopts hcmsS: opt; do
->>>>>>> e27cd116
   case ${opt} in
 
     c )
