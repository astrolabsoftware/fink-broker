--- conflicted
+++ resolved
@@ -155,7 +155,6 @@
             .withColumn("day", F.date_format("timestamp", "dd"))
         )
 
-<<<<<<< HEAD
         countquery_tmp = (
             df_partitionedby.writeStream.outputMode("append")
             .format("parquet")
@@ -163,22 +162,6 @@
             .option("path", rawdatapath)
             .partitionBy("year", "month", "day")
         )
-=======
-    # Append new rows every `tinterval` seconds
-    # and drop duplicates see fink-broker/issues/443
-    if "candid" in df_decoded.columns:
-        idcol = "candid"
-        df_partitionedby = df_partitionedby.dropDuplicates([idcol])
-
-    logger.debug("Write data to storage")
-    countquery_tmp = (
-        df_partitionedby.writeStream.outputMode("append")
-        .format("parquet")
-        .option("checkpointLocation", checkpointpath_raw)
-        .option("path", rawdatapath)
-        .partitionBy("year", "month", "day")
-    )
->>>>>>> 0ef921a7
 
     # Fixed interval micro-batches or ASAP
     if args.tinterval > 0:
