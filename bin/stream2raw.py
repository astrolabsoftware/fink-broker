--- conflicted
+++ resolved
@@ -57,11 +57,7 @@
     spark = init_sparksession(
         name="stream2raw_{}_{}".format(args.producer, args.night),
         shuffle_partitions=2,
-<<<<<<< HEAD
         tz=tz
-=======
-        tz=tz,
->>>>>>> f8d48dd9
     )
 
     # The level here should be controlled by an argument.
@@ -71,13 +67,8 @@
     inspect_application(logger)
 
     # data path
-<<<<<<< HEAD
     rawdatapath = args.online_data_prefix + '/raw'
     checkpointpath_raw = args.online_data_prefix + '/raw_checkpoint/{}'.format(args.night)
-=======
-    rawdatapath = args.online_data_prefix + "/raw"
-    checkpointpath_raw = args.online_data_prefix + "/raw_checkpoint"
->>>>>>> f8d48dd9
 
     # Create a streaming dataframe pointing to a Kafka stream
     df = connect_to_kafka(
@@ -122,7 +113,6 @@
     cnames[cnames.index("decoded")] = "decoded.*"
     df_decoded = df_decoded.selectExpr(cnames)
 
-<<<<<<< HEAD
     if 'candidate' in df_decoded.columns:
         # Add ingestion timestamp
         df_decoded = df_decoded.withColumn(
@@ -145,15 +135,6 @@
     elif 'diaSource' in df_decoded.columns:
         timecol = 'diaSource.midPointTai'
         converter = lambda x: convert_to_datetime(x, F.lit('mjd'))
-=======
-    # Partition the data hourly
-    if "candidate" in df_decoded.columns:
-        timecol = "candidate.jd"
-        converter = lambda x: convert_to_datetime(x)
-    elif "diaSource" in df_decoded.columns:
-        timecol = "diaSource.midPointTai"
-        converter = lambda x: convert_to_datetime(x, F.lit("mjd"))
->>>>>>> f8d48dd9
 
         # Add ingestion timestamp
         df_decoded = df_decoded.withColumn(
@@ -161,7 +142,6 @@
             convert_to_millitime(df_decoded[timecol], F.lit("mjd"), F.lit(True)),
         )
 
-<<<<<<< HEAD
         df_partitionedby = df_decoded\
             .withColumn("timestamp", converter(df_decoded[timecol]))\
             .withColumn("year", F.date_format("timestamp", "yyyy"))\
@@ -175,28 +155,6 @@
             .option("checkpointLocation", checkpointpath_raw) \
             .option("path", rawdatapath)\
             .partitionBy("year", "month", "day")
-=======
-    df_partitionedby = (
-        df_decoded.withColumn("timestamp", converter(df_decoded[timecol]))
-        .withColumn("year", F.date_format("timestamp", "yyyy"))
-        .withColumn("month", F.date_format("timestamp", "MM"))
-        .withColumn("day", F.date_format("timestamp", "dd"))
-    )
-
-    # Append new rows every `tinterval` seconds
-    # and drop duplicates see fink-broker/issues/443
-    if "candid" in df_decoded.columns:
-        idcol = "candid"
-        df_partitionedby = df_partitionedby.dropDuplicates([idcol])
-
-    countquery_tmp = (
-        df_partitionedby.writeStream.outputMode("append")
-        .format("parquet")
-        .option("checkpointLocation", checkpointpath_raw)
-        .option("path", rawdatapath)
-        .partitionBy("year", "month", "day")
-    )
->>>>>>> f8d48dd9
 
     # Fixed interval micro-batches or ASAP
     if args.tinterval > 0:
