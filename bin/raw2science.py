--- conflicted
+++ resolved
@@ -156,16 +156,13 @@
         _LOG.info("Applying quality cuts")
         df = df.filter(df["candidate.nbad"] == 0).filter(df["candidate.rb"] >= 0.55)
 
-<<<<<<< HEAD
-        # Apply science modules
-        _LOG.info("Applying science modules")
-=======
         # Discard an alert if it is in i band
         # or if it contains i band measurements in history
         df = df.filter(df['candidate.fid'] != 3)
         df = df.filter(~F.array_contains(df['prv_candidates.fid'], 3))
 
->>>>>>> 7259bf26
+        # Apply science modules
+        _LOG.info("Applying science modules")
         df = apply_science_modules(df, args.noscience)
 
         # Add ingestion timestamp
