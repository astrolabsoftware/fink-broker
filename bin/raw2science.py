--- conflicted
+++ resolved
@@ -141,7 +141,6 @@
             latestfirst=False,
         )
 
-<<<<<<< HEAD
         # Add ingestion timestamp
         df = df.withColumn(
             "brokerStartProcessTimestamp",
@@ -155,20 +154,6 @@
 
     # Switch publisher
     df = df.withColumn("publisher", F.lit("Fink"))
-=======
-    df_static = spark.read.format("parquet").load(
-        rawdatapath
-        + "/year={}/month={}/day={}".format(
-            args.night[0:4], args.night[4:6], args.night[6:8]
-        )
-    )
-
-    logger.debug("Alerts before filtering: {}".format(df_static.count()))
-    df_filtered = df_static.filter(df_static["candidate.nbad"] == 0).filter(
-        df_static["candidate.rb"] >= 0.55
-    )
-    logger.debug("Alerts after filtering: {}".format(df_filtered.count()))
->>>>>>> 0ef921a7
 
     # Apply science modules
     if "candidate" in df.columns:
@@ -177,13 +162,7 @@
         df = df.filter(df["candidate.nbad"] == 0).filter(df["candidate.rb"] >= 0.55)
 
         # Discard an alert if it is in i band
-<<<<<<< HEAD
         df = df.filter(df["candidate.fid"] != 3)
-=======
-        # or if it contains i band measurements in history
-        df = df.filter(df["candidate.fid"] != 3)
-        df = df.filter(~F.array_contains(df["prv_candidates.fid"], 3))
->>>>>>> 0ef921a7
 
         # Apply science modules
         _LOG.info("Applying science modules")
