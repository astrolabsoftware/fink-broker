#!/usr/bin/env python
# Copyright 2019-2024 AstroLab Software
# Author: Julien Peloton
#
# Licensed under the Apache License, Version 2.0 (the "License");
# you may not use this file except in compliance with the License.
# You may obtain a copy of the License at
#
#     http://www.apache.org/licenses/LICENSE-2.0
#
# Unless required by applicable law or agreed to in writing, software
# distributed under the License is distributed on an "AS IS" BASIS,
# WITHOUT WARRANTIES OR CONDITIONS OF ANY KIND, either express or implied.
# See the License for the specific language governing permissions and
# limitations under the License.
"""Update the (tmp) science database from the raw database alert data.

Step 1: Connect to the raw database
Step 2: Filter alerts based on instrumental or environmental criteria.
Step 3: Run processors (aka science modules) on alerts to generate added value.
Step 4: Push alert data into the tmp science database (parquet)

See http://cdsxmatch.u-strasbg.fr/ for more information on the SIMBAD catalog.
"""

from pyspark.sql import functions as F

import argparse
import time
import os

from fink_broker import __version__ as fbvsn
from fink_broker.parser import getargs
from fink_broker.spark_utils import init_sparksession
from fink_broker.spark_utils import connect_to_raw_database
from fink_broker.logging_utils import get_fink_logger, inspect_application
from fink_broker.partitioning import convert_to_datetime, convert_to_millitime
from fink_broker.sparkUtils import path_exist
from fink_broker.science2mm import science2mm

from fink_broker.science import apply_science_modules
from fink_broker.science import apply_science_modules_elasticc

from fink_science import __version__ as fsvsn
from fink_mm.init import get_config



def main():
    parser = argparse.ArgumentParser(description=__doc__)
    args = getargs(parser)

    if args.night == "elasticc":
        tz = "UTC"
    else:
        tz = None

    # Initialise Spark session
    spark = init_sparksession(
        name="raw2science_{}_{}".format(args.producer, args.night),
        shuffle_partitions=2,
        tz=tz,
    )

    # Logger to print useful debug statements
    logger = get_fink_logger(spark.sparkContext.appName, args.log_level)

    # debug statements
    inspect_application(logger)

    # data path
<<<<<<< HEAD
    rawdatapath = os.path.join(args.online_data_prefix, "raw")
    scitmpdatapath = os.path.join(
        args.online_data_prefix, "science/{}".format(args.night)
    )
    checkpointpath_sci_tmp = os.path.join(
        args.online_data_prefix, "science_checkpoint/{}".format(args.night)
=======
    rawdatapath = args.online_data_prefix + "/raw"
    scitmpdatapath = args.online_data_prefix + "/science"
    checkpointpath_sci_tmp = args.online_data_prefix + "/science_checkpoint/{}".format(
        args.night
>>>>>>> 1468c2e3
    )

    if args.producer == "elasticc":
        df = connect_to_raw_database(rawdatapath, rawdatapath, latestfirst=False)
    else:
        # assume YYYYMMHH
        df = connect_to_raw_database(
<<<<<<< HEAD
            os.path.join(rawdatapath, "{}".format(args.night)),
            os.path.join(rawdatapath, "{}".format(args.night)),
=======
            rawdatapath + "/{}".format(args.night),
            rawdatapath + "/{}".format(args.night),
>>>>>>> 1468c2e3
            latestfirst=False,
        )

        # Add ingestion timestamp
        df = df.withColumn(
            "brokerStartProcessTimestamp",
            convert_to_millitime(df["candidate.jd"], F.lit("jd"), F.lit(True)),
        )

    # Add library versions
    df = df.withColumn("fink_broker_version", F.lit(fbvsn)).withColumn(
        "fink_science_version", F.lit(fsvsn)
    )

    # Switch publisher
    df = df.withColumn("publisher", F.lit("Fink"))

    # Apply science modules
    if "candidate" in df.columns:
        # Apply quality cuts
        logger.info("Applying quality cuts")
        df = df.filter(df["candidate.nbad"] == 0).filter(df["candidate.rb"] >= 0.55)

        df = apply_science_modules(df, args.noscience)

        # Add ingestion timestamp
        df = df.withColumn(
            "brokerEndProcessTimestamp",
            convert_to_millitime(df["candidate.jd"], F.lit("jd"), F.lit(True)),
        )

        # Append new rows in the tmp science database
<<<<<<< HEAD
        countquery_science = (
=======
        countquery = (
>>>>>>> 1468c2e3
            df.writeStream.outputMode("append")
            .format("parquet")
            .option("checkpointLocation", checkpointpath_sci_tmp)
            .option("path", scitmpdatapath)
            .trigger(processingTime="{} seconds".format(args.tinterval))
            .start()
        )

<<<<<<< HEAD
        config_path = args.mmconfigpath
        count = 0
        countquery_mm = None

        if args.exit_after is not None:

            # Keep the Streaming running until something or someone ends it!
            if config_path != "no-config":
                config = get_config({"--config": config_path})
                gcndatapath = config["PATH"]["online_gcn_data_prefix"]

                # Wait for GCN comming
                while count < args.exit_after:
                    gcn_path = gcndatapath + "/year={}/month={}/day={}".format(
                        args.night[0:4], args.night[4:6], args.night[6:8]
                    )

                    # if there is gcn and ztf data
                    if path_exist(gcn_path) and path_exist(scitmpdatapath):
                        # Start the GCN x ZTF cross-match stream
                        t_before = time.time()
                        logger.info("starting science2mm ...")
                        countquery_mm = science2mm(
                            args, config, gcndatapath, scitmpdatapath
                        )
                        count += time.time() - t_before
                        break
                    else:
                        # wait for comming GCN
                        count += 1
                        time.sleep(1)

            # If GCN arrived, wait for the remaining time since the launch of raw2science
            remaining_time = args.exit_after - count
            remaining_time = remaining_time if remaining_time > 0 else 0
            time.sleep(remaining_time)
            countquery_science.stop()
            if countquery_mm is not None:
                countquery_mm.stop()
        else:
            if config_path != "no-config":
                config = get_config({"--config": config_path})
                gcndatapath = config["PATH"]["online_gcn_data_prefix"]
                # Start the GCN x ZTF cross-match stream
                countquery_mm = science2mm(args, config, gcndatapath, scitmpdatapath)
            # Wait for the end of queries
            spark.streams.awaitAnyTermination()

=======
>>>>>>> 1468c2e3
    elif "diaSource" in df.columns:
        df = apply_science_modules_elasticc(df)
        timecol = "diaSource.midPointTai"
        converter = lambda x: convert_to_datetime(x, F.lit("mjd"))

        # re-create partitioning columns if needed.
        if "timestamp" not in df.columns:
            df = df.withColumn("timestamp", converter(df[timecol]))

        if "year" not in df.columns:
            df = df.withColumn("year", F.date_format("timestamp", "yyyy"))

        if "month" not in df.columns:
            df = df.withColumn("month", F.date_format("timestamp", "MM"))

        if "day" not in df.columns:
            df = df.withColumn("day", F.date_format("timestamp", "dd"))

        # Append new rows in the tmp science database
        countquery = (
            df.writeStream.outputMode("append")
            .format("parquet")
            .option("checkpointLocation", checkpointpath_sci_tmp)
            .option("path", scitmpdatapath)
            .partitionBy("year", "month", "day")
            .trigger(processingTime="{} seconds".format(args.tinterval))
            .start()
        )

        # Keep the Streaming running until something or someone ends it!
        if args.exit_after is not None:
            time.sleep(args.exit_after)
            countquery.stop()
            logger.info("Exiting the raw2science service normally...")
        else:
            # Wait for the end of queries
            spark.streams.awaitAnyTermination()


if __name__ == "__main__":
    main()<|MERGE_RESOLUTION|>--- conflicted
+++ resolved
@@ -69,19 +69,12 @@
     inspect_application(logger)
 
     # data path
-<<<<<<< HEAD
     rawdatapath = os.path.join(args.online_data_prefix, "raw")
     scitmpdatapath = os.path.join(
         args.online_data_prefix, "science/{}".format(args.night)
     )
     checkpointpath_sci_tmp = os.path.join(
         args.online_data_prefix, "science_checkpoint/{}".format(args.night)
-=======
-    rawdatapath = args.online_data_prefix + "/raw"
-    scitmpdatapath = args.online_data_prefix + "/science"
-    checkpointpath_sci_tmp = args.online_data_prefix + "/science_checkpoint/{}".format(
-        args.night
->>>>>>> 1468c2e3
     )
 
     if args.producer == "elasticc":
@@ -89,13 +82,8 @@
     else:
         # assume YYYYMMHH
         df = connect_to_raw_database(
-<<<<<<< HEAD
             os.path.join(rawdatapath, "{}".format(args.night)),
             os.path.join(rawdatapath, "{}".format(args.night)),
-=======
-            rawdatapath + "/{}".format(args.night),
-            rawdatapath + "/{}".format(args.night),
->>>>>>> 1468c2e3
             latestfirst=False,
         )
 
@@ -128,11 +116,7 @@
         )
 
         # Append new rows in the tmp science database
-<<<<<<< HEAD
         countquery_science = (
-=======
-        countquery = (
->>>>>>> 1468c2e3
             df.writeStream.outputMode("append")
             .format("parquet")
             .option("checkpointLocation", checkpointpath_sci_tmp)
@@ -141,7 +125,6 @@
             .start()
         )
 
-<<<<<<< HEAD
         config_path = args.mmconfigpath
         count = 0
         countquery_mm = None
@@ -190,8 +173,6 @@
             # Wait for the end of queries
             spark.streams.awaitAnyTermination()
 
-=======
->>>>>>> 1468c2e3
     elif "diaSource" in df.columns:
         df = apply_science_modules_elasticc(df)
         timecol = "diaSource.midPointTai"
