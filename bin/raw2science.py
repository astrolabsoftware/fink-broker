--- conflicted
+++ resolved
@@ -30,17 +30,10 @@
 
 from fink_broker import __version__ as fbvsn
 from fink_broker.parser import getargs
-<<<<<<< HEAD
-from fink_broker.sparkUtils import init_sparksession
-from fink_broker.sparkUtils import connect_to_raw_database
-from fink_broker.loggingUtils import get_fink_logger, inspect_application
-from fink_broker.partitioning import convert_to_datetime, convert_to_millitime
-=======
 from fink_broker.spark_utils import init_sparksession
 from fink_broker.spark_utils import connect_to_raw_database
 from fink_broker.logging_utils import get_fink_logger, inspect_application
-from fink_broker.partitioning import convert_to_datetime
->>>>>>> f8d48dd9
+from fink_broker.partitioning import convert_to_datetime, convert_to_millitime
 
 from fink_broker.science import apply_science_modules
 from fink_broker.science import apply_science_modules_elasticc
@@ -61,11 +54,7 @@
     spark = init_sparksession(
         name="raw2science_{}_{}".format(args.producer, args.night),
         shuffle_partitions=2,
-<<<<<<< HEAD
         tz=tz
-=======
-        tz=tz,
->>>>>>> f8d48dd9
     )
 
     # Logger to print useful debug statements
@@ -75,36 +64,18 @@
     inspect_application(logger)
 
     # data path
-<<<<<<< HEAD
     rawdatapath = args.online_data_prefix + '/raw'
     scitmpdatapath = args.online_data_prefix + '/science'
     checkpointpath_sci_tmp = args.online_data_prefix + '/science_checkpoint/{}'.format(args.night)
-=======
-    rawdatapath = args.online_data_prefix + "/raw"
-    scitmpdatapath = args.online_data_prefix + "/science"
-    checkpointpath_sci_tmp = args.online_data_prefix + "/science_checkpoint"
->>>>>>> f8d48dd9
 
     if args.producer == "elasticc":
         df = connect_to_raw_database(rawdatapath, rawdatapath, latestfirst=False)
     else:
         # assume YYYYMMHH
         df = connect_to_raw_database(
-<<<<<<< HEAD
             rawdatapath + '/{}'.format(args.night),
             rawdatapath + '/{}'.format(args.night),
             latestfirst=False
-=======
-            rawdatapath
-            + "/year={}/month={}/day={}".format(
-                args.night[0:4], args.night[4:6], args.night[6:8]
-            ),
-            rawdatapath
-            + "/year={}/month={}/day={}".format(
-                args.night[0:4], args.night[4:6], args.night[6:8]
-            ),
-            latestfirst=False,
->>>>>>> f8d48dd9
         )
 
         # Add ingestion timestamp
@@ -131,7 +102,6 @@
         df = df.filter(df["candidate.nbad"] == 0).filter(df["candidate.rb"] >= 0.55)
 
         df = apply_science_modules(df, args.noscience)
-<<<<<<< HEAD
 
         # Add ingestion timestamp
         df = df.withColumn(
@@ -154,16 +124,10 @@
             .start()
 
     elif 'diaSource' in df.columns:
-=======
-        timecol = "candidate.jd"
-        converter = lambda x: convert_to_datetime(x)
-    elif "diaSource" in df.columns:
->>>>>>> f8d48dd9
         df = apply_science_modules_elasticc(df)
         timecol = "diaSource.midPointTai"
         converter = lambda x: convert_to_datetime(x, F.lit("mjd"))
 
-<<<<<<< HEAD
         # re-create partitioning columns if needed.
         if 'timestamp' not in df.columns:
             df = df\
@@ -191,39 +155,6 @@
             .partitionBy("year", "month", "day") \
             .trigger(processingTime='{} seconds'.format(args.tinterval)) \
             .start()
-=======
-    # Add library versions
-    df = df.withColumn("fink_broker_version", F.lit(fbvsn)).withColumn(
-        "fink_science_version", F.lit(fsvsn)
-    )
-
-    # Switch publisher
-    df = df.withColumn("publisher", F.lit("Fink"))
-
-    # re-create partitioning columns if needed.
-    if "timestamp" not in df.columns:
-        df = df.withColumn("timestamp", converter(df[timecol]))
-
-    if "year" not in df.columns:
-        df = df.withColumn("year", F.date_format("timestamp", "yyyy"))
-
-    if "month" not in df.columns:
-        df = df.withColumn("month", F.date_format("timestamp", "MM"))
-
-    if "day" not in df.columns:
-        df = df.withColumn("day", F.date_format("timestamp", "dd"))
-
-    # Append new rows in the tmp science database
-    countquery = (
-        df.writeStream.outputMode("append")
-        .format("parquet")
-        .option("checkpointLocation", checkpointpath_sci_tmp)
-        .option("path", scitmpdatapath)
-        .partitionBy("year", "month", "day")
-        .trigger(processingTime="{} seconds".format(args.tinterval))
-        .start()
-    )
->>>>>>> f8d48dd9
 
     # Keep the Streaming running until something or someone ends it!
     if args.exit_after is not None:
