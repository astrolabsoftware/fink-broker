--- conflicted
+++ resolved
@@ -1,5 +1,5 @@
 #!/bin/bash
-# Copyright 2019-2023 AstroLab Software
+# Copyright 2019-2024 AstroLab Software
 # Author: Julien Peloton
 #
 # Licensed under the Apache License, Version 2.0 (the "License");
@@ -255,7 +255,6 @@
   spark-submit --master ${SPARK_MASTER} \
     --packages ${FINK_PACKAGES} ${PYTHON_EXTRA_FILE} \
     ${SECURED_KAFKA_CONFIG} ${EXTRA_SPARK_CONFIG} \
-<<<<<<< HEAD
     ${FINK_HOME}/bin/stream2raw.py ${HELP_ON_SERVICE} \
     -producer ${PRODUCER} \
     -servers ${KAFKA_IPPORT} \
@@ -263,11 +262,7 @@
     -night ${NIGHT} \
     -schema ${FINK_ALERT_SCHEMA} \
     -startingoffsets_stream ${KAFKA_STARTING_OFFSET} \
-=======
-    ${FINK_HOME}/bin/stream2raw.py ${HELP_ON_SERVICE} -producer ${PRODUCER} -servers ${KAFKA_IPPORT} -topic ${KAFKA_TOPIC} \
-    -schema ${FINK_ALERT_SCHEMA} -startingoffsets_stream ${KAFKA_STARTING_OFFSET} \
     -max_offsets_per_trigger ${MAX_OFFSETS_PER_TRIGGER} \
->>>>>>> 1468c2e3
     -online_data_prefix ${ONLINE_DATA_PREFIX} \
     -tinterval ${FINK_TRIGGER_UPDATE} \
     -log_level ${LOG_LEVEL} ${EXIT_AFTER}
