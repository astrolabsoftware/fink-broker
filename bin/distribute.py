--- conflicted
+++ resolved
@@ -28,16 +28,10 @@
 
 from fink_utils.spark import schema_converter
 from fink_broker.parser import getargs
-<<<<<<< HEAD
-from fink_broker.sparkUtils import init_sparksession, connect_to_raw_database, path_exist
-from fink_broker.distributionUtils import get_kafka_df
-from fink_broker.loggingUtils import get_fink_logger, inspect_application
 from fink_broker.mm2distribute import mm2distribute
-=======
 from fink_broker.spark_utils import init_sparksession, connect_to_raw_database
 from fink_broker.distribution_utils import get_kafka_df
 from fink_broker.logging_utils import get_fink_logger, inspect_application
->>>>>>> 1468c2e3
 
 from fink_utils.spark.utils import concat_col
 
@@ -88,7 +82,6 @@
 
     # Cast fields to ease the distribution
     cnames = df.columns
-<<<<<<< HEAD
     # cnames[cnames.index('timestamp')] = 'cast(timestamp as string) as timestamp'
 
     cnames[cnames.index('brokerEndProcessTimestamp')] = 'cast(brokerEndProcessTimestamp as string) as brokerEndProcessTimestamp'
@@ -100,20 +93,7 @@
     cnames[cnames.index('cutoutDifference')] = 'struct(cutoutDifference.*) as cutoutDifference'
     cnames[cnames.index('prv_candidates')] = 'explode(array(prv_candidates)) as prv_candidates'
     cnames[cnames.index('candidate')] = 'struct(candidate.*) as candidate'
-=======
-    cnames[cnames.index("timestamp")] = "cast(timestamp as string) as timestamp"
-    cnames[cnames.index("cutoutScience")] = "struct(cutoutScience.*) as cutoutScience"
-    cnames[cnames.index("cutoutTemplate")] = (
-        "struct(cutoutTemplate.*) as cutoutTemplate"
-    )
-    cnames[cnames.index("cutoutDifference")] = (
-        "struct(cutoutDifference.*) as cutoutDifference"
-    )
-    cnames[cnames.index("prv_candidates")] = (
-        "explode(array(prv_candidates)) as prv_candidates"
-    )
-    cnames[cnames.index("candidate")] = "struct(candidate.*) as candidate"
->>>>>>> 1468c2e3
+
     if not args.noscience:
         # This column is added by the science pipeline
         cnames[cnames.index("lc_features_g")] = (
@@ -175,11 +155,12 @@
         df_kafka = get_kafka_df(df_tmp, key=schema, elasticc=False)
 
         # Ensure that the topic(s) exist on the Kafka Server)
-<<<<<<< HEAD
         disquery = df_kafka\
             .writeStream\
             .format("kafka")\
             .option("kafka.bootstrap.servers", broker_list)\
+            .option("kafka.security.protocol", "SASL_PLAINTEXT")\
+            .option("kafka.sasl.mechanism", "SCRAM-SHA-512")\
             .option("kafka.sasl.username", username)\
             .option("kafka.sasl.password", password)\
             .option("kafka.buffer.memory", kafka_buf_mem)\
@@ -188,18 +169,7 @@
             .option("topic", topicname)\
             .option("checkpointLocation", checkpointpath_kafka + '/' + topicname)\
             .trigger(processingTime='{} seconds'.format(args.tinterval)) \
-=======
-        disquery = (
-            df_kafka.writeStream.format("kafka")
-            .option("kafka.bootstrap.servers", broker_list)
-            .option("kafka.security.protocol", "SASL_PLAINTEXT")
-            .option("kafka.sasl.mechanism", "SCRAM-SHA-512")
-            .option("topic", topicname)
-            .option("checkpointLocation", checkpointpath_kafka + "/" + topicname)
-            .trigger(processingTime="{} seconds".format(args.tinterval))
->>>>>>> 1468c2e3
             .start()
-        )
 
     config_path = args.mmconfigpath
     count = 0
