# Copyright 2019-2022 AstroLab Software
# Author: Julien Peloton
#
# Licensed under the Apache License, Version 2.0 (the "License");
# you may not use this file except in compliance with the License.
# You may obtain a copy of the License at
#
#     http://www.apache.org/licenses/LICENSE-2.0
#
# Unless required by applicable law or agreed to in writing, software
# distributed under the License is distributed on an "AS IS" BASIS,
# WITHOUT WARRANTIES OR CONDITIONS OF ANY KIND, either express or implied.
# See the License for the specific language governing permissions and
# limitations under the License.
from fink_broker.tester import regular_unit_tests
import argparse


def getargs(parser: argparse.ArgumentParser) -> argparse.Namespace:
    """Parse command line arguments for fink services

    Parameters
    ----------
    parser: argparse.ArgumentParser
        Empty parser

    Returns
    -------
    args: argparse.Namespace
        Object containing CLI arguments parsed

    Examples
    --------
    >>> import argparse
    >>> parser = argparse.ArgumentParser(description=__doc__)
    >>> args = getargs(parser)
    >>> print(type(args))
    <class 'argparse.Namespace'>
    """
    parser.add_argument(
        "-servers",
        type=str,
        default="",
        help="""
        Hostname or IP and port of Kafka broker producing stream.
        [KAFKA_IPPORT/KAFKA_IPPORT_SIM]
        """,
    )
    parser.add_argument(
        "-topic",
        type=str,
        default="",
        help="""
        Name of Kafka topic stream to read from.
        [KAFKA_TOPIC/KAFKA_TOPIC_SIM]
        """,
    )
    parser.add_argument(
        "-schema",
        type=str,
        default="",
        help="""
        Schema to decode the alert. Should be avro file.
        [FINK_ALERT_SCHEMA]""",
    )
    parser.add_argument(
        "-startingoffsets_stream",
        type=str,
        default="",
        help="""From which stream offset you want to start pulling data when
        building the raw database: latest, earliest, or custom.
        [KAFKA_STARTING_OFFSET]
        """,
    )
    parser.add_argument(
        "-max_offsets_per_trigger",
        type=int,
        default=5000,
        help="""Maximum number of offsets to fetch per trigger.
        Default is 5000.
        [MAX_OFFSETS_PER_TRIGGER]
        """,
    )
    parser.add_argument(
        "-online_data_prefix",
        type=str,
        default="",
        help="""Path prefix to store online data, e.g. /path/to/online.
        This would then contain automatically {raw, science}/year=/month=/day=
        [ONLINE_DATA_PREFIX]
        """,
    )
    parser.add_argument(
        "-agg_data_prefix",
        type=str,
        default="",
        help="""Path prefix to store archive data, e.g. /path/to/archive.
        This would then contain automatically {raw, science}/year=/month=/day=
        [AGG_DATA_PREFIX]
        """,
    )
    parser.add_argument(
        "-science_db_name",
        type=str,
        default="",
        help="""
        The name of the HBase table
        [SCIENCE_DB_NAME]
        """,
    )
    parser.add_argument(
        "-science_db_catalogs",
        type=str,
        default="",
        help="""
        The path for HBase table catalogs. Must exist.
        [SCIENCE_DB_CATALOGS]
        """,
    )
    parser.add_argument(
        "-log_level",
        type=str,
        default="",
        help="""
        The minimum level of log: OFF, DEBUG, INFO, WARN, ERROR, CRITICAL
        [LOG_LEVEL]
        """,
    )
    parser.add_argument(
        "-finkwebpath",
        type=str,
        default="",
        help="""
        Folder to store UI data for display.
        [FINK_UI_PATH]
        """,
    )
    parser.add_argument(
        "-tinterval",
        type=int,
        default=0,
        help="""
        Time interval between two monitoring. In seconds.
        [FINK_TRIGGER_UPDATE]
        """,
    )
    parser.add_argument(
        "-tinterval_kafka",
        type=float,
        default=0.0,
        help="""
        Time interval between two messages are published. In seconds.
        [TIME_INTERVAL]
        """,
    )
    parser.add_argument(
        "-exit_after",
        type=int,
        default=64800,
        help="""
        Stop the service after `exit_after` seconds.
        This primarily for use on CI, to stop service after some time.
        Use that with `fink start service --exit_after <time>`. Default is 24h.
        """,
    )
    parser.add_argument(
        "-datasimpath",
        type=str,
        default="",
        help="""
        Folder containing simulated alerts to be published by Kafka.
        [FINK_DATA_SIM]
        """,
    )
    parser.add_argument(
        "-poolsize",
        type=int,
        default=5,
        help="""
        Maximum number of alerts to send. If the poolsize is
        bigger than the number of alerts in `datapath`, then we replicate
        the alerts. Default is 5.
        [POOLSIZE]
        """,
    )
    parser.add_argument(
        "-distribution_servers",
        type=str,
        default="",
        help="""
        Kafka bootstrap servers for alert redistribution
        [DISTRIBUTION_SERVERS]
        """,
    )
    parser.add_argument(
        "-distribution_topic",
        type=str,
        default="",
        help="""
        Kafka topic for Alert redistribution
        [DISTRIBUTION_TOPIC]
        """,
    )
    parser.add_argument(
        "-distribution_schema",
        type=str,
        default="",
        help="""
        The path where the avro schema for alert distribution is stored
        [DISTRIBUTION_SCHEMA]
        """,
    )
    parser.add_argument(
<<<<<<< HEAD
        '-kafka_sasl_username', type=str, default='',
        help="""
        the sasl username authentication for kafka producer
        [KAFKA_SASL_USERNAME]
        """)
    parser.add_argument(
        '-kafka_sasl_password', type=str, default='',
        help="""
        the sasl password authentication for kafka producer
        [KAFKA_SASL_PASSWORD]
        """)
    parser.add_argument(
        '-kafka_buffer_memory', type=int, default=134217728,
        help="""
        the kafka buffer memory size
        [KAFKA_BUFFER_MEMORY]
        """)
    parser.add_argument(
        '-kafka_delivery_timeout_ms', type=int, default=1000,
        help="""
        the delivery kafka message timeout in ms
        [KAFKA_DELIVERY_TIMEOUT_MS]
        """)
    parser.add_argument(
        '-startingOffset_dist', type=str, default='',
=======
        "-startingOffset_dist",
        type=str,
        default="",
>>>>>>> 1468c2e3
        help="""From which offset(timestamp) you want to start the
        distribution service.
        Options are: latest, earliest or a custom timestamp
        [DISTRIBUTION_OFFSET]
        """,
    )
    parser.add_argument(
        "-checkpointpath_dist",
        type=str,
        default="",
        help="""
        The path of file in which to store the offset for distribution service.
        This file will store the timestamp up-till which the science db is
        scanned and alerts have been distributed.
        [DISTRIBUTION_OFFSET_FILE]
        """,
    )
    parser.add_argument(
        "-distribution_rules_xml",
        type=str,
        default="",
        help="""
        The path to distribution-rules.xml which stores user defined rules to
        filter the distribution stream
        [DISTRIBUTION_RULES_XML]
        """,
    )
    parser.add_argument(
        "-slack_channels",
        type=str,
        default="",
        help="""
        Text file with list of slack channels to which automatic alerts
        must be sent for e.g. based on cross-match type
        [SLACK_CHANNELS]
        """,
    )
    parser.add_argument(
        "-night",
        type=str,
        default="",
        help="""
        YYYYMMDD night
        [NIGHT]
        """,
    )
    parser.add_argument(
        "-fs",
        type=str,
        default="",
        help="""
        Filesystem: local or hdfs.
        [FS_KIND]
        """,
    )
    parser.add_argument(
        "-datapath",
        type=str,
        default="",
        help="""
        Directory on disk for saving temporary alert data.
        [DATA_PREFIX]
        """,
    )
    parser.add_argument(
        "--save_science_db_catalog_only",
        action="store_true",
        help="""
        If True, save only the catalog on disk and do not push
        data on HBase. Default is False.
        [SAVE_SCIENCE_DB_CATALOG_ONLY]
        """,
    )
    parser.add_argument(
        "-index_table",
        type=str,
        default="",
        help="""
        Name of the rowkey for index table
        [INDEXTABLE]
        """,
    )
    parser.add_argument(
        "-tns_folder",
        type=str,
        default="",
        help="""
        Folder to store logs and keys for TNS submission
        [TNS_FOLDER]
        """,
    )
    parser.add_argument(
        "--tns_sandbox",
        action="store_true",
        help="""
        If True, push to TNS sandbox. Default is False.
        [TNS_SANDBOX]
        """,
    )
    parser.add_argument(
        "-substream_prefix",
        type=str,
        default="fink_",
        help="""
        Prefix for outgoing substreams
        [SUBSTREAM_PREFIX]
        """,
    )
    parser.add_argument(
        "-fink_fat_output",
        type=str,
        default="",
        help="""
        Folder that contains fink-fat output parquet files
        [FINK_FAT_OUTPUT]
        """,
    )
    parser.add_argument(
<<<<<<< HEAD
        '-mmconfigpath', type=str, default='no-config',
        help="""
        Path to fink_mm configuration file
        [MMCONFIGPATH]
"""
    )
    parser.add_argument(
        '-producer', type=str, default='ztf',
=======
        "-producer",
        type=str,
        default="ztf",
>>>>>>> 1468c2e3
        help="""
        Name of the alert producer. Currently available: ztf, elasticc, sims
        [PRODUCER]
        """,
    )
    parser.add_argument(
        "--noscience",
        action="store_true",
        help="""
        Disable execution of science modules
        """,
    )
    parser.add_argument(
        "-tns_raw_output",
        type=str,
        default="",
        help="""
        Folder that contains raw TNS catalog
        [TNS_RAW_OUTPUT]
        """,
    )
    args = parser.parse_args(None)
    return args


if __name__ == "__main__":
    """ Execute the test suite """

    # Run the regular test suite
    regular_unit_tests(globals())<|MERGE_RESOLUTION|>--- conflicted
+++ resolved
@@ -1,4 +1,4 @@
-# Copyright 2019-2022 AstroLab Software
+# Copyright 2019-2024 AstroLab Software
 # Author: Julien Peloton
 #
 # Licensed under the Apache License, Version 2.0 (the "License");
@@ -211,7 +211,6 @@
         """,
     )
     parser.add_argument(
-<<<<<<< HEAD
         '-kafka_sasl_username', type=str, default='',
         help="""
         the sasl username authentication for kafka producer
@@ -237,11 +236,6 @@
         """)
     parser.add_argument(
         '-startingOffset_dist', type=str, default='',
-=======
-        "-startingOffset_dist",
-        type=str,
-        default="",
->>>>>>> 1468c2e3
         help="""From which offset(timestamp) you want to start the
         distribution service.
         Options are: latest, earliest or a custom timestamp
@@ -360,7 +354,6 @@
         """,
     )
     parser.add_argument(
-<<<<<<< HEAD
         '-mmconfigpath', type=str, default='no-config',
         help="""
         Path to fink_mm configuration file
@@ -369,11 +362,6 @@
     )
     parser.add_argument(
         '-producer', type=str, default='ztf',
-=======
-        "-producer",
-        type=str,
-        default="ztf",
->>>>>>> 1468c2e3
         help="""
         Name of the alert producer. Currently available: ztf, elasticc, sims
         [PRODUCER]
