--- conflicted
+++ resolved
@@ -278,12 +278,11 @@
     ]
     df = df.withColumn('rf_kn_vs_nonkn', knscore(*knscore_args))
 
-<<<<<<< HEAD
     logger.info("New processor: T2")
     t2_args = ['candid', 'cjd', 'cfid', 'cmagpsf', 'csigmapsf']
     t2_args += [F.col('roid'), F.col('cdsxmatch'), F.col('candidate.jdstarthist')]
     df = df.withColumn('t2', t2_max_prob(*t2_args))
-=======
+
     # Apply level one processor: snad (light curve features)
     logger.info("New processor: ad_features")
     ad_args = ['cmagpsf', 'cjd', 'csigmapsf', 'cfid', 'objectId']
@@ -292,7 +291,6 @@
     # Apply level one processor: anomaly_score
     logger.info("New processor: anomaly_score")
     df = df.withColumn('anomaly_score', anomaly_score('lc_features'))
->>>>>>> d87666ad
 
     # Drop temp columns
     df = df.drop(*expanded)
