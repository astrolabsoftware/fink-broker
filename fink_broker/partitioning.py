# Copyright 2020-2024 AstroLab Software
# Author: Julien Peloton
#
# Licensed under the Apache License, Version 2.0 (the "License");
# you may not use this file except in compliance with the License.
# You may obtain a copy of the License at
#
#     http://www.apache.org/licenses/LICENSE-2.0
#
# Unless required by applicable law or agreed to in writing, software
# distributed under the License is distributed on an "AS IS" BASIS,
# WITHOUT WARRANTIES OR CONDITIONS OF ANY KIND, either express or implied.
# See the License for the specific language governing permissions and
# limitations under the License.
from pyspark.sql.functions import pandas_udf, PandasUDFType
from pyspark.sql.types import TimestampType
from pyspark.sql import SparkSession

import numpy as np
import pandas as pd
from astropy.time import Time

from fink_broker.tester import spark_unit_tests


@pandas_udf(TimestampType(), PandasUDFType.SCALAR)
def convert_to_millitime(jd: pd.Series, format=None, now=None):
    """Convert date into unix milliseconds (long)

    Parameters
    ----------
    jd: double
        Julian date
    format: str, optional
        Astropy time format, e.g. jd, mjd, ... Default is jd.
    now: boolean, optional
        If True, return the current time. Default is False

    Returns
    -------
    out: pd.Series
        Unix milliseconds in UTC

    Examples
<<<<<<< HEAD
    ----------
    >>> from fink_broker.sparkUtils import load_parquet_files
    >>> df = load_parquet_files("online/raw/20200101")
=======
    --------
    >>> from fink_broker.spark_utils import load_parquet_files
    >>> df = load_parquet_files("online/raw")
>>>>>>> f8d48dd9
    >>> df = df.withColumn('millis', convert_to_millitime(df['candidate.jd']))
    >>> pdf = df.select('millis').toPandas()

    >>> import pyspark.sql.functions as F
    >>> df = df.withColumn('millis', convert_to_millitime(
    ...     df['candidate.jd'], F.lit('jd'), F.lit(True)))
    >>> pdf = df.select('millis').toPandas()
    """
    if format is None:
        formatval = "jd"
    else:
        formatval = format.to_numpy()[0]

    if now is not None:
        times = [Time.now().to_datetime()] * len(jd)
    else:
        times = Time(jd.to_numpy(), format=formatval).to_datetime()

    return pd.Series(times)


@pandas_udf(TimestampType(), PandasUDFType.SCALAR)
def convert_to_datetime(jd: pd.Series, format=None) -> pd.Series:
    """Convert date into datetime (timestamp)

    Be careful if you are using this outside Fink. First, you need to check
    you timezone defined in Spark:

    ```
    spark.conf.get("spark.sql.session.timeZone")
    ```

    If this is something else than UTC, then change it:

    ```
    spark.conf.set("spark.sql.session.timeZone", 'UTC')
    ```


    Parameters
    ----------
    jd: double
        Julian date
    format: str
        Astropy time format, e.g. jd, mjd, ...

    Returns
    -------
    out: datetime
        Datetime object in UTC

    Examples
<<<<<<< HEAD
    ----------
    >>> from fink_broker.sparkUtils import load_parquet_files
    >>> df = load_parquet_files("online/raw/20200101")
=======
    --------
    >>> from fink_broker.spark_utils import load_parquet_files
    >>> df = load_parquet_files("online/raw")
>>>>>>> f8d48dd9
    >>> df = df.withColumn('datetime', convert_to_datetime(df['candidate.jd']))
    >>> pdf = df.select('datetime').toPandas()
    """
    if format is None:
        formatval = "jd"
    else:
        formatval = format.to_numpy()[0]

    return pd.Series(Time(jd.to_numpy(), format=formatval).to_datetime())


def compute_num_part(df, partition_size=128.0):
    """Compute the idle number of partitions of a DataFrame based on its size.

    Parameters
    ----------
    partition_size: float
        Size of a partition in MB

    Returns
    -------
    numpart: int
        Number of partitions of size `partition_size` based
        on the DataFrame size
    partition_size: float, optional
        Size of output partitions in MB

    Examples
<<<<<<< HEAD
    ----------
    >>> from fink_broker.sparkUtils import load_parquet_files
    >>> df = load_parquet_files("online/raw/20200101")
    >>> numpart = numPart(df, partition_size=128.)
=======
    --------
    >>> from fink_broker.spark_utils import load_parquet_files
    >>> df = load_parquet_files("online/raw")
    >>> numpart = compute_num_part(df, partition_size=128.)
>>>>>>> f8d48dd9
    >>> print(numpart)
    1
    """
    # Grab the running Spark Session,
    # otherwise create it.
    spark = SparkSession.builder.getOrCreate()

    logical_plan = df._jdf.queryExecution().logical()
    mode = df._jdf.queryExecution().mode()
    b = (
        spark._jsparkSession.sessionState()
        .executePlan(logical_plan, mode)
        .optimizedPlan()
        .stats()
        .sizeInBytes()
    )

    # Convert in MB
    b_mb = b / 1024.0 / 1024.0

    # Ceil it
    numpart = int(np.ceil(b_mb / partition_size))

    return numpart


if __name__ == "__main__":
    """ Execute the test suite with SparkSession initialised """

    # Run the Spark test suite
    spark_unit_tests(globals())<|MERGE_RESOLUTION|>--- conflicted
+++ resolved
@@ -42,15 +42,9 @@
         Unix milliseconds in UTC
 
     Examples
-<<<<<<< HEAD
     ----------
     >>> from fink_broker.sparkUtils import load_parquet_files
     >>> df = load_parquet_files("online/raw/20200101")
-=======
-    --------
-    >>> from fink_broker.spark_utils import load_parquet_files
-    >>> df = load_parquet_files("online/raw")
->>>>>>> f8d48dd9
     >>> df = df.withColumn('millis', convert_to_millitime(df['candidate.jd']))
     >>> pdf = df.select('millis').toPandas()
 
@@ -103,15 +97,9 @@
         Datetime object in UTC
 
     Examples
-<<<<<<< HEAD
     ----------
     >>> from fink_broker.sparkUtils import load_parquet_files
     >>> df = load_parquet_files("online/raw/20200101")
-=======
-    --------
-    >>> from fink_broker.spark_utils import load_parquet_files
-    >>> df = load_parquet_files("online/raw")
->>>>>>> f8d48dd9
     >>> df = df.withColumn('datetime', convert_to_datetime(df['candidate.jd']))
     >>> pdf = df.select('datetime').toPandas()
     """
@@ -140,17 +128,10 @@
         Size of output partitions in MB
 
     Examples
-<<<<<<< HEAD
     ----------
     >>> from fink_broker.sparkUtils import load_parquet_files
     >>> df = load_parquet_files("online/raw/20200101")
-    >>> numpart = numPart(df, partition_size=128.)
-=======
-    --------
-    >>> from fink_broker.spark_utils import load_parquet_files
-    >>> df = load_parquet_files("online/raw")
     >>> numpart = compute_num_part(df, partition_size=128.)
->>>>>>> f8d48dd9
     >>> print(numpart)
     1
     """
